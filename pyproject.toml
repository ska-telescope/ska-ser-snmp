[build-system]
requires = ["poetry-core>=1.2.0"]
build-backend = "poetry.core.masonry.api"

[tool.poetry]
name = "ska-ser-snmp"
version = "0.4.2"
description = "Python package for snmp tango devices"
authors = []
license = "BSD 3-clause new license"
packages = [
    { include = "ska_attribute_polling", from = "src" },
    { include = "ska_snmp_device", from = "src" },
]

[[tool.poetry.source]]
name = 'ska-nexus'
url = 'https://artefact.skao.int/repository/pypi-internal/simple'
[[tool.poetry.source]]
name = "PyPI-public"
url = 'https://pypi.org/simple'

[tool.poetry.dependencies]
<<<<<<< HEAD
python = "~3.11"  
pytango = "^9.5.0"
=======
python = "~3.10"  
pytango = ">=9.5.0,<11.0.0"
>>>>>>> d2043188
PyYAML = "^6.0.1"
ska-tango-base = "^1.0.0"
ska-control-model = "^1.0.0"
ska-telmodel = "^1.19.5"
pysnmp-lextudio = "5.0.27"
more-itertools = "^10.2.0"
snmpsim-lextudio = "^1.0.6"
typing-extensions = "^4.12.2"

[tool.poetry.group.dev.dependencies]
attrs = "^23.2.0"
black = "^24.2.0"
isort = "^5.10.1"
flake8 = "^7.0.0"
flake8-docstrings = "^1.7.0"
mypy = "^1.3.0"
pylint = "^2.17.2"
pylint-junit = "^0.3.2"
pytest = "^7.3.1"
pytest-cov = "^4.0.0"
pytest-forked = "^1.4.0"
pytest-json-report = "^1.5.0"
pytest-timeout = "^2.1.0"
toml = "^0.10.2"
pycodestyle = "^2.9.1"
referencing = "^0.35.1"
ska-ser-devices ="^0.2.0"
ska-tango-testing = "^0.7.3"
types-pyyaml = "^6.0.12.12"
rpds-py = "^0.13.1"
jsonschema_specifications = "^2023.12.1"

[tool.poetry.group.docs]
optional = true

[tool.poetry.group.docs.dependencies]
Sphinx = "^7.4.7"
ska-ser-sphinx-theme = "^0.2.0"
sphinx-rtd-theme = "^2.1.0rc2"
sphinx-autodoc-typehints = "^2.3.0"
sphinxcontrib-plantuml = "^0.25"
typing-extensions = "^4.12.2"
annotated-types = "^0.7.0"
PyYAML = "^6.0.1"
pydantic-core = "^2.23.4"
more-itertools = "^10.5.0"
ska-telmodel = "^1.4.1"

[tool.pytest.ini_options]
addopts = "-v"
log_cli = true
log_cli_level = "DEBUG"

[tool.coverage.run]<|MERGE_RESOLUTION|>--- conflicted
+++ resolved
@@ -21,13 +21,8 @@
 url = 'https://pypi.org/simple'
 
 [tool.poetry.dependencies]
-<<<<<<< HEAD
 python = "~3.11"  
-pytango = "^9.5.0"
-=======
-python = "~3.10"  
 pytango = ">=9.5.0,<11.0.0"
->>>>>>> d2043188
 PyYAML = "^6.0.1"
 ska-tango-base = "^1.0.0"
 ska-control-model = "^1.0.0"
